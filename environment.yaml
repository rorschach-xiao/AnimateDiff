--- conflicted
+++ resolved
@@ -1,46 +1,22 @@
-<<<<<<< HEAD
-name: animatediff
-channels:
-  - pytorch
-  - xformers
-dependencies:
-  - python=3.10
-  - pytorch==1.12.1
-  - torchvision==0.13.1
-  - torchaudio==0.12.1
-  - cudatoolkit=11.3
-  - xformers
-  - pip
-  - pip:
-    - diffusers[torch]==0.11.1
-    - transformers==4.25.1
-    - imageio==2.27.0
-    - gdown
-    - einops
-    - omegaconf
-    - safetensors
-    - pyyaml
-    - gradio=3.36.1
-=======
-name: animatediff
-channels:
-  - pytorch
-  - xformers
-dependencies:
-  - python=3.10
-  - pytorch==1.12.1
-  - torchvision==0.13.1
-  - torchaudio==0.12.1
-  - cudatoolkit=11.3
-  - xformers
-  - pip
-  - pip:
-    - diffusers[torch]==0.11.1
-    - transformers==4.25.1
-    - imageio==2.27.0
-    - gdown
-    - einops
-    - omegaconf
-    - safetensors
-    - gradio
->>>>>>> b5fd6c30
+name: animatediff
+channels:
+  - pytorch
+  - xformers
+dependencies:
+  - python=3.10
+  - pytorch==1.12.1
+  - torchvision==0.13.1
+  - torchaudio==0.12.1
+  - cudatoolkit=11.3
+  - xformers
+  - pip
+  - pip:
+    - diffusers[torch]==0.11.1
+    - transformers==4.25.1
+    - imageio==2.27.0
+    - gdown
+    - einops
+    - omegaconf
+    - safetensors
+    - gradio
+    - pyyaml