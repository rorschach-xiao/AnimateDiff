--- conflicted
+++ resolved
@@ -1,497 +1,244 @@
-<<<<<<< HEAD
-# AnimateDiff
-
-This repository is the official implementation of [AnimateDiff](https://arxiv.org/abs/2307.04725).
-
-**[AnimateDiff: Animate Your Personalized Text-to-Image Diffusion Models without Specific Tuning](https://arxiv.org/abs/2307.04725)**
-</br>
-Yuwei Guo,
-Ceyuan Yang*,
-Anyi Rao,
-Yaohui Wang,
-Yu Qiao,
-Dahua Lin,
-Bo Dai
-
-<p style="font-size: 0.8em; margin-top: -1em">*Corresponding Author</p>
-
-[Arxiv Report](https://arxiv.org/abs/2307.04725) | [Project Page](https://animatediff.github.io/)
-
-## Todo
-- [x] Code Release
-- [x] Arxiv Report
-- [x] GPU Memory Optimization
-- [ ] Gradio Interface
-
-
-
-## Common Issues
-<details>
-<summary>Installation</summary>
-Please ensure the installation of [xformer](https://github.com/facebookresearch/xformers) that is applied to reduce the inference memory.
-</details>
-
-<details>
-<summary>Various resolution or number of frames</summary>
-Currently, we recommend users to generate animation with 16 frames and 512 resolution that are aligned with our training settings. Notably, various resolution/frames may affect the quality more or less. 
-</details>
-
-<details>
-<summary>Animating a given image</summary>
-We totally agree that animating a given image is an appealing feature, which we would try to support officially in future. For now, you may enjoy other efforts from the [talesofai](https://github.com/talesofai/AnimateDiff).  
-</details>
-
-<details>
-<summary>Contributions from community</summary>
-Contributions are always welcome!! We will create another branch which community could contribute to. As for the main branch, we would like to align it with the original technical report:)
-</details>
-
-
-
-## Setup for Inference
-
-### Prepare Environment
-~~Our approach takes around 60 GB GPU memory to inference. NVIDIA A100 is recommanded.~~
-
-***We updated our inference code with xformers and a sequential decoding trick. Now AnimateDiff takes only ~12GB VRAM to inference, and run on a single RTX3090 !!***
-
-```
-git clone https://github.com/guoyww/AnimateDiff.git
-cd AnimateDiff
-
-conda env create -f environment.yaml
-conda activate animatediff
-```
-
-### Download Base T2I & Motion Module Checkpoints
-We provide two versions of our Motion Module, which are trained on stable-diffusion-v1-4 and finetuned on v1-5 seperately.
-It's recommanded to try both of them for best results.
-```
-git lfs install
-git clone https://huggingface.co/runwayml/stable-diffusion-v1-5 models/StableDiffusion/
-
-bash download_bashscripts/0-MotionModule.sh
-```
-You may also directly download the motion module checkpoints from [Google Drive](https://drive.google.com/drive/folders/1EqLC65eR1-W-sGD0Im7fkED6c8GkiNFI?usp=sharing), then put them in `models/Motion_Module/` folder.
-
-### Prepare Personalize T2I
-Here we provide inference configs for 6 demo T2I on CivitAI.
-You may run the following bash scripts to download these checkpoints.
-```
-bash download_bashscripts/1-ToonYou.sh
-bash download_bashscripts/2-Lyriel.sh
-bash download_bashscripts/3-RcnzCartoon.sh
-bash download_bashscripts/4-MajicMix.sh
-bash download_bashscripts/5-RealisticVision.sh
-bash download_bashscripts/6-Tusun.sh
-bash download_bashscripts/7-FilmVelvia.sh
-bash download_bashscripts/8-GhibliBackground.sh
-```
-
-### Inference
-After downloading the above peronalized T2I checkpoints, run the following commands to generate animations. The results will automatically be saved to `samples/` folder.
-```
-python -m scripts.animate --config configs/prompts/1-ToonYou.yaml
-python -m scripts.animate --config configs/prompts/2-Lyriel.yaml
-python -m scripts.animate --config configs/prompts/3-RcnzCartoon.yaml
-python -m scripts.animate --config configs/prompts/4-MajicMix.yaml
-python -m scripts.animate --config configs/prompts/5-RealisticVision.yaml
-python -m scripts.animate --config configs/prompts/6-Tusun.yaml
-python -m scripts.animate --config configs/prompts/7-FilmVelvia.yaml
-python -m scripts.animate --config configs/prompts/8-GhibliBackground.yaml
-```
-
-### Optionally Run with WebUI
-Configure yaml options, model settings & generate animations as desired.
-```
-python webui.py
-python webui.py --server_port 7860 --share
-python webui.py --server_port 7860 --share --username NAME --password PASS
-```
-
-<table class="center">
-    <tr>
-    <td><img src="__assets__/ui/first-tab.png"></td>
-    <td><img src="__assets__/ui/second-tab.png"></td>
-    </tr>
-</table>
-
-To generate animations with a new DreamBooth/LoRA model, you may create a new config `.yaml` file in the following format:
-```
-NewModel:
-  path: "[path to your DreamBooth/LoRA model .safetensors file]"
-  base: "[path to LoRA base model .safetensors file, leave it empty string if not needed]"
-
-  motion_module:
-    - "models/Motion_Module/mm_sd_v14.ckpt"
-    - "models/Motion_Module/mm_sd_v15.ckpt"
-    
-  steps:          25
-  guidance_scale: 7.5
-
-  prompt:
-    - "[positive prompt]"
-
-  n_prompt:
-    - "[negative prompt]"
-```
-Then run the following commands:
-```
-python -m scripts.animate --config [path to the config file]
-```
-
-## Gallery
-Here we demonstrate several best results we found in our experiments.
-
-<table class="center">
-    <tr>
-    <td><img src="__assets__/animations/model_01/01.gif"></td>
-    <td><img src="__assets__/animations/model_01/02.gif"></td>
-    <td><img src="__assets__/animations/model_01/03.gif"></td>
-    <td><img src="__assets__/animations/model_01/04.gif"></td>
-    </tr>
-</table>
-<p style="margin-left: 2em; margin-top: -1em">Model：<a href="https://civitai.com/models/30240/toonyou">ToonYou</a></p>
-
-<table>
-    <tr>
-    <td><img src="__assets__/animations/model_02/01.gif"></td>
-    <td><img src="__assets__/animations/model_02/02.gif"></td>
-    <td><img src="__assets__/animations/model_02/03.gif"></td>
-    <td><img src="__assets__/animations/model_02/04.gif"></td>
-    </tr>
-</table>
-<p style="margin-left: 2em; margin-top: -1em">Model：<a href="https://civitai.com/models/4468/counterfeit-v30">Counterfeit V3.0</a></p>
-
-<table>
-    <tr>
-    <td><img src="__assets__/animations/model_03/01.gif"></td>
-    <td><img src="__assets__/animations/model_03/02.gif"></td>
-    <td><img src="__assets__/animations/model_03/03.gif"></td>
-    <td><img src="__assets__/animations/model_03/04.gif"></td>
-    </tr>
-</table>
-<p style="margin-left: 2em; margin-top: -1em">Model：<a href="https://civitai.com/models/4201/realistic-vision-v20">Realistic Vision V2.0</a></p>
-
-<table>
-    <tr>
-    <td><img src="__assets__/animations/model_04/01.gif"></td>
-    <td><img src="__assets__/animations/model_04/02.gif"></td>
-    <td><img src="__assets__/animations/model_04/03.gif"></td>
-    <td><img src="__assets__/animations/model_04/04.gif"></td>
-    </tr>
-</table>
-<p style="margin-left: 2em; margin-top: -1em">Model： <a href="https://civitai.com/models/43331/majicmix-realistic">majicMIX Realistic</a></p>
-
-<table>
-    <tr>
-    <td><img src="__assets__/animations/model_05/01.gif"></td>
-    <td><img src="__assets__/animations/model_05/02.gif"></td>
-    <td><img src="__assets__/animations/model_05/03.gif"></td>
-    <td><img src="__assets__/animations/model_05/04.gif"></td>
-    </tr>
-</table>
-<p style="margin-left: 2em; margin-top: -1em">Model：<a href="https://civitai.com/models/66347/rcnz-cartoon-3d">RCNZ Cartoon</a></p>
-
-<table>
-    <tr>
-    <td><img src="__assets__/animations/model_06/01.gif"></td>
-    <td><img src="__assets__/animations/model_06/02.gif"></td>
-    <td><img src="__assets__/animations/model_06/03.gif"></td>
-    <td><img src="__assets__/animations/model_06/04.gif"></td>
-    </tr>
-</table>
-<p style="margin-left: 2em; margin-top: -1em">Model：<a href="https://civitai.com/models/33208/filmgirl-film-grain-lora-and-loha">FilmVelvia</a></p>
-
-#### Community Cases
-Here are some samples contributed by the community artists. Create a Pull Request if you would like to show your results here😚.
-
-<table>
-    <tr>
-    <td><img src="__assets__/animations/model_07/init.jpg"></td>
-    <td><img src="__assets__/animations/model_07/01.gif"></td>
-    <td><img src="__assets__/animations/model_07/02.gif"></td>
-    <td><img src="__assets__/animations/model_07/03.gif"></td>
-    <td><img src="__assets__/animations/model_07/04.gif"></td>
-    </tr>
-</table>
-<p style="margin-left: 2em; margin-top: -1em">
-Character Model：<a href="https://civitai.com/models/13237/genshen-impact-yoimiya">Yoimiya</a> 
-(with an initial reference image, see <a href="https://github.com/talesofai/AnimateDiff">WIP fork</a> for the extended implementation.)
-
-
-<table>
-    <tr>
-    <td><img src="__assets__/animations/model_08/01.gif"></td>
-    <td><img src="__assets__/animations/model_08/02.gif"></td>
-    <td><img src="__assets__/animations/model_08/03.gif"></td>
-    <td><img src="__assets__/animations/model_08/04.gif"></td>
-    </tr>
-</table>
-<p style="margin-left: 2em; margin-top: -1em">
-Character Model：<a href="https://civitai.com/models/9850/paimon-genshin-impact">Paimon</a>;
-Pose Model：<a href="https://civitai.com/models/107295/or-holdingsign">Hold Sign</a></p>
-
-## BibTeX
-```
-@article{guo2023animatediff,
-  title={AnimateDiff: Animate Your Personalized Text-to-Image Diffusion Models without Specific Tuning},
-  author={Guo, Yuwei and Yang, Ceyuan and Rao, Anyi and Wang, Yaohui and Qiao, Yu and Lin, Dahua and Dai, Bo},
-  journal={arXiv preprint arXiv:2307.04725},
-  year={2023}
-}
-```
-
-## Contact Us
-**Yuwei Guo**: [guoyuwei@pjlab.org.cn](mailto:guoyuwei@pjlab.org.cn)  
-**Ceyuan Yang**: [yangceyuan@pjlab.org.cn](mailto:yangceyuan@pjlab.org.cn)  
-**Bo Dai**: [daibo@pjlab.org.cn](mailto:daibo@pjlab.org.cn)
-
-## Acknowledgements
-Codebase built upon [Tune-a-Video](https://github.com/showlab/Tune-A-Video).
-=======
-# AnimateDiff
-
-This repository is the official implementation of [AnimateDiff](https://arxiv.org/abs/2307.04725).
-
-**[AnimateDiff: Animate Your Personalized Text-to-Image Diffusion Models without Specific Tuning](https://arxiv.org/abs/2307.04725)**
-</br>
-Yuwei Guo,
-Ceyuan Yang*,
-Anyi Rao,
-Yaohui Wang,
-Yu Qiao,
-Dahua Lin,
-Bo Dai
-
-<p style="font-size: 0.8em; margin-top: -1em">*Corresponding Author</p>
-
-[Arxiv Report](https://arxiv.org/abs/2307.04725) | [Project Page](https://animatediff.github.io/)
-
-## Todo
-- [x] Code Release
-- [x] Arxiv Report
-- [x] GPU Memory Optimization
-- [ ] Gradio Interface
-
-
-
-## Common Issues
-<details>
-<summary>Installation</summary>
-Please ensure the installation of [xformer](https://github.com/facebookresearch/xformers) that is applied to reduce the inference memory.
-</details>
-
-<details>
-<summary>Various resolution or number of frames</summary>
-Currently, we recommend users to generate animation with 16 frames and 512 resolution that are aligned with our training settings. Notably, various resolution/frames may affect the quality more or less. 
-</details>
-
-<details>
-<summary>Animating a given image</summary>
-We totally agree that animating a given image is an appealing feature, which we would try to support officially in future. For now, you may enjoy other efforts from the [talesofai](https://github.com/talesofai/AnimateDiff).  
-</details>
-
-<details>
-<summary>Contributions from community</summary>
-Contributions are always welcome!! We will create another branch which community could contribute to. As for the main branch, we would like to align it with the original technical report:)
-</details>
-
-
-
-## Setup for Inference
-
-### Prepare Environment
-~~Our approach takes around 60 GB GPU memory to inference. NVIDIA A100 is recommanded.~~
-
-***We updated our inference code with xformers and a sequential decoding trick. Now AnimateDiff takes only ~12GB VRAM to inference, and run on a single RTX3090 !!***
-
-```
-git clone https://github.com/guoyww/AnimateDiff.git
-cd AnimateDiff
-
-conda env create -f environment.yaml
-conda activate animatediff
-```
-
-### Download Base T2I & Motion Module Checkpoints
-We provide two versions of our Motion Module, which are trained on stable-diffusion-v1-4 and finetuned on v1-5 seperately.
-It's recommanded to try both of them for best results.
-```
-git lfs install
-git clone https://huggingface.co/runwayml/stable-diffusion-v1-5 models/StableDiffusion/
-
-bash download_bashscripts/0-MotionModule.sh
-```
-You may also directly download the motion module checkpoints from [Google Drive](https://drive.google.com/drive/folders/1EqLC65eR1-W-sGD0Im7fkED6c8GkiNFI?usp=sharing), then put them in `models/Motion_Module/` folder.
-
-### Prepare Personalize T2I
-Here we provide inference configs for 6 demo T2I on CivitAI.
-You may run the following bash scripts to download these checkpoints.
-```
-bash download_bashscripts/1-ToonYou.sh
-bash download_bashscripts/2-Lyriel.sh
-bash download_bashscripts/3-RcnzCartoon.sh
-bash download_bashscripts/4-MajicMix.sh
-bash download_bashscripts/5-RealisticVision.sh
-bash download_bashscripts/6-Tusun.sh
-bash download_bashscripts/7-FilmVelvia.sh
-bash download_bashscripts/8-GhibliBackground.sh
-```
-
-### Inference
-After downloading the above peronalized T2I checkpoints, run the following commands to generate animations. The results will automatically be saved to `samples/` folder.
-```
-python -m scripts.animate --config configs/prompts/1-ToonYou.yaml
-python -m scripts.animate --config configs/prompts/2-Lyriel.yaml
-python -m scripts.animate --config configs/prompts/3-RcnzCartoon.yaml
-python -m scripts.animate --config configs/prompts/4-MajicMix.yaml
-python -m scripts.animate --config configs/prompts/5-RealisticVision.yaml
-python -m scripts.animate --config configs/prompts/6-Tusun.yaml
-python -m scripts.animate --config configs/prompts/7-FilmVelvia.yaml
-python -m scripts.animate --config configs/prompts/8-GhibliBackground.yaml
-```
-
-To generate animations with a new DreamBooth/LoRA model, you may create a new config `.yaml` file in the following format:
-```
-NewModel:
-  path: "[path to your DreamBooth/LoRA model .safetensors file]"
-  base: "[path to LoRA base model .safetensors file, leave it empty string if not needed]"
-
-  motion_module:
-    - "models/Motion_Module/mm_sd_v14.ckpt"
-    - "models/Motion_Module/mm_sd_v15.ckpt"
-    
-  steps:          25
-  guidance_scale: 7.5
-
-  prompt:
-    - "[positive prompt]"
-
-  n_prompt:
-    - "[negative prompt]"
-```
-Then run the following commands:
-```
-python -m scripts.animate --config [path to the config file]
-```
-
-## Gradio Demo
-We have created a Gradio demo to make AnimateDiff easier to use. To launch the demo, please run the following commands:
-```
-conda activate animatediff
-python app.py
-```
-By default, the demo will run at `localhost:7860`.
-<br><img src="__assets__/figs/gradio.jpg" style="width: 50em; margin-top: 1em">
-
-## Gallery
-Here we demonstrate several best results we found in our experiments.
-
-<table class="center">
-    <tr>
-    <td><img src="__assets__/animations/model_01/01.gif"></td>
-    <td><img src="__assets__/animations/model_01/02.gif"></td>
-    <td><img src="__assets__/animations/model_01/03.gif"></td>
-    <td><img src="__assets__/animations/model_01/04.gif"></td>
-    </tr>
-</table>
-<p style="margin-left: 2em; margin-top: -1em">Model：<a href="https://civitai.com/models/30240/toonyou">ToonYou</a></p>
-
-<table>
-    <tr>
-    <td><img src="__assets__/animations/model_02/01.gif"></td>
-    <td><img src="__assets__/animations/model_02/02.gif"></td>
-    <td><img src="__assets__/animations/model_02/03.gif"></td>
-    <td><img src="__assets__/animations/model_02/04.gif"></td>
-    </tr>
-</table>
-<p style="margin-left: 2em; margin-top: -1em">Model：<a href="https://civitai.com/models/4468/counterfeit-v30">Counterfeit V3.0</a></p>
-
-<table>
-    <tr>
-    <td><img src="__assets__/animations/model_03/01.gif"></td>
-    <td><img src="__assets__/animations/model_03/02.gif"></td>
-    <td><img src="__assets__/animations/model_03/03.gif"></td>
-    <td><img src="__assets__/animations/model_03/04.gif"></td>
-    </tr>
-</table>
-<p style="margin-left: 2em; margin-top: -1em">Model：<a href="https://civitai.com/models/4201/realistic-vision-v20">Realistic Vision V2.0</a></p>
-
-<table>
-    <tr>
-    <td><img src="__assets__/animations/model_04/01.gif"></td>
-    <td><img src="__assets__/animations/model_04/02.gif"></td>
-    <td><img src="__assets__/animations/model_04/03.gif"></td>
-    <td><img src="__assets__/animations/model_04/04.gif"></td>
-    </tr>
-</table>
-<p style="margin-left: 2em; margin-top: -1em">Model： <a href="https://civitai.com/models/43331/majicmix-realistic">majicMIX Realistic</a></p>
-
-<table>
-    <tr>
-    <td><img src="__assets__/animations/model_05/01.gif"></td>
-    <td><img src="__assets__/animations/model_05/02.gif"></td>
-    <td><img src="__assets__/animations/model_05/03.gif"></td>
-    <td><img src="__assets__/animations/model_05/04.gif"></td>
-    </tr>
-</table>
-<p style="margin-left: 2em; margin-top: -1em">Model：<a href="https://civitai.com/models/66347/rcnz-cartoon-3d">RCNZ Cartoon</a></p>
-
-<table>
-    <tr>
-    <td><img src="__assets__/animations/model_06/01.gif"></td>
-    <td><img src="__assets__/animations/model_06/02.gif"></td>
-    <td><img src="__assets__/animations/model_06/03.gif"></td>
-    <td><img src="__assets__/animations/model_06/04.gif"></td>
-    </tr>
-</table>
-<p style="margin-left: 2em; margin-top: -1em">Model：<a href="https://civitai.com/models/33208/filmgirl-film-grain-lora-and-loha">FilmVelvia</a></p>
-
-#### Community Cases
-Here are some samples contributed by the community artists. Create a Pull Request if you would like to show your results here😚.
-
-<table>
-    <tr>
-    <td><img src="__assets__/animations/model_07/init.jpg"></td>
-    <td><img src="__assets__/animations/model_07/01.gif"></td>
-    <td><img src="__assets__/animations/model_07/02.gif"></td>
-    <td><img src="__assets__/animations/model_07/03.gif"></td>
-    <td><img src="__assets__/animations/model_07/04.gif"></td>
-    </tr>
-</table>
-<p style="margin-left: 2em; margin-top: -1em">
-Character Model：<a href="https://civitai.com/models/13237/genshen-impact-yoimiya">Yoimiya</a> 
-(with an initial reference image, see <a href="https://github.com/talesofai/AnimateDiff">WIP fork</a> for the extended implementation.)
-
-
-<table>
-    <tr>
-    <td><img src="__assets__/animations/model_08/01.gif"></td>
-    <td><img src="__assets__/animations/model_08/02.gif"></td>
-    <td><img src="__assets__/animations/model_08/03.gif"></td>
-    <td><img src="__assets__/animations/model_08/04.gif"></td>
-    </tr>
-</table>
-<p style="margin-left: 2em; margin-top: -1em">
-Character Model：<a href="https://civitai.com/models/9850/paimon-genshin-impact">Paimon</a>;
-Pose Model：<a href="https://civitai.com/models/107295/or-holdingsign">Hold Sign</a></p>
-
-## BibTeX
-```
-@article{guo2023animatediff,
-  title={AnimateDiff: Animate Your Personalized Text-to-Image Diffusion Models without Specific Tuning},
-  author={Guo, Yuwei and Yang, Ceyuan and Rao, Anyi and Wang, Yaohui and Qiao, Yu and Lin, Dahua and Dai, Bo},
-  journal={arXiv preprint arXiv:2307.04725},
-  year={2023}
-}
-```
-
-## Contact Us
-**Yuwei Guo**: [guoyuwei@pjlab.org.cn](mailto:guoyuwei@pjlab.org.cn)  
-**Ceyuan Yang**: [yangceyuan@pjlab.org.cn](mailto:yangceyuan@pjlab.org.cn)  
-**Bo Dai**: [daibo@pjlab.org.cn](mailto:daibo@pjlab.org.cn)
-
-## Acknowledgements
-Codebase built upon [Tune-a-Video](https://github.com/showlab/Tune-A-Video).
->>>>>>> b5fd6c30
+# AnimateDiff
+
+This repository is the official implementation of [AnimateDiff](https://arxiv.org/abs/2307.04725).
+
+**[AnimateDiff: Animate Your Personalized Text-to-Image Diffusion Models without Specific Tuning](https://arxiv.org/abs/2307.04725)**
+</br>
+Yuwei Guo,
+Ceyuan Yang*,
+Anyi Rao,
+Yaohui Wang,
+Yu Qiao,
+Dahua Lin,
+Bo Dai
+
+<p style="font-size: 0.8em; margin-top: -1em">*Corresponding Author</p>
+
+[Arxiv Report](https://arxiv.org/abs/2307.04725) | [Project Page](https://animatediff.github.io/)
+
+## Todo
+- [x] Code Release
+- [x] Arxiv Report
+- [x] GPU Memory Optimization
+- [ ] Gradio Interface
+
+
+
+## Common Issues
+<details>
+<summary>Installation</summary>
+Please ensure the installation of [xformer](https://github.com/facebookresearch/xformers) that is applied to reduce the inference memory.
+</details>
+
+<details>
+<summary>Various resolution or number of frames</summary>
+Currently, we recommend users to generate animation with 16 frames and 512 resolution that are aligned with our training settings. Notably, various resolution/frames may affect the quality more or less. 
+</details>
+
+<details>
+<summary>Animating a given image</summary>
+We totally agree that animating a given image is an appealing feature, which we would try to support officially in future. For now, you may enjoy other efforts from the [talesofai](https://github.com/talesofai/AnimateDiff).  
+</details>
+
+<details>
+<summary>Contributions from community</summary>
+Contributions are always welcome!! We will create another branch which community could contribute to. As for the main branch, we would like to align it with the original technical report:)
+</details>
+
+
+
+## Setup for Inference
+
+### Prepare Environment
+~~Our approach takes around 60 GB GPU memory to inference. NVIDIA A100 is recommanded.~~
+
+***We updated our inference code with xformers and a sequential decoding trick. Now AnimateDiff takes only ~12GB VRAM to inference, and run on a single RTX3090 !!***
+
+```
+git clone https://github.com/guoyww/AnimateDiff.git
+cd AnimateDiff
+
+conda env create -f environment.yaml
+conda activate animatediff
+```
+
+### Download Base T2I & Motion Module Checkpoints
+We provide two versions of our Motion Module, which are trained on stable-diffusion-v1-4 and finetuned on v1-5 seperately.
+It's recommanded to try both of them for best results.
+```
+git lfs install
+git clone https://huggingface.co/runwayml/stable-diffusion-v1-5 models/StableDiffusion/
+
+bash download_bashscripts/0-MotionModule.sh
+```
+You may also directly download the motion module checkpoints from [Google Drive](https://drive.google.com/drive/folders/1EqLC65eR1-W-sGD0Im7fkED6c8GkiNFI?usp=sharing), then put them in `models/Motion_Module/` folder.
+
+### Prepare Personalize T2I
+Here we provide inference configs for 6 demo T2I on CivitAI.
+You may run the following bash scripts to download these checkpoints.
+```
+bash download_bashscripts/1-ToonYou.sh
+bash download_bashscripts/2-Lyriel.sh
+bash download_bashscripts/3-RcnzCartoon.sh
+bash download_bashscripts/4-MajicMix.sh
+bash download_bashscripts/5-RealisticVision.sh
+bash download_bashscripts/6-Tusun.sh
+bash download_bashscripts/7-FilmVelvia.sh
+bash download_bashscripts/8-GhibliBackground.sh
+```
+
+### Inference
+After downloading the above peronalized T2I checkpoints, run the following commands to generate animations. The results will automatically be saved to `samples/` folder.
+```
+python -m scripts.animate --config configs/prompts/1-ToonYou.yaml
+python -m scripts.animate --config configs/prompts/2-Lyriel.yaml
+python -m scripts.animate --config configs/prompts/3-RcnzCartoon.yaml
+python -m scripts.animate --config configs/prompts/4-MajicMix.yaml
+python -m scripts.animate --config configs/prompts/5-RealisticVision.yaml
+python -m scripts.animate --config configs/prompts/6-Tusun.yaml
+python -m scripts.animate --config configs/prompts/7-FilmVelvia.yaml
+python -m scripts.animate --config configs/prompts/8-GhibliBackground.yaml
+```
+
+To generate animations with a new DreamBooth/LoRA model, you may create a new config `.yaml` file in the following format:
+```
+NewModel:
+  path: "[path to your DreamBooth/LoRA model .safetensors file]"
+  base: "[path to LoRA base model .safetensors file, leave it empty string if not needed]"
+
+  motion_module:
+    - "models/Motion_Module/mm_sd_v14.ckpt"
+    - "models/Motion_Module/mm_sd_v15.ckpt"
+    
+  steps:          25
+  guidance_scale: 7.5
+
+  prompt:
+    - "[positive prompt]"
+
+  n_prompt:
+    - "[negative prompt]"
+```
+Then run the following commands:
+```
+python -m scripts.animate --config [path to the config file]
+```
+
+## Gradio Demo
+We have created a Gradio demo to make AnimateDiff easier to use. To launch the demo, please run the following commands:
+```
+conda activate animatediff
+python app.py
+```
+By default, the demo will run at `localhost:7860`.
+<br><img src="__assets__/figs/gradio.jpg" style="width: 50em; margin-top: 1em">
+
+## Gallery
+Here we demonstrate several best results we found in our experiments.
+
+<table class="center">
+    <tr>
+    <td><img src="__assets__/animations/model_01/01.gif"></td>
+    <td><img src="__assets__/animations/model_01/02.gif"></td>
+    <td><img src="__assets__/animations/model_01/03.gif"></td>
+    <td><img src="__assets__/animations/model_01/04.gif"></td>
+    </tr>
+</table>
+<p style="margin-left: 2em; margin-top: -1em">Model：<a href="https://civitai.com/models/30240/toonyou">ToonYou</a></p>
+
+<table>
+    <tr>
+    <td><img src="__assets__/animations/model_02/01.gif"></td>
+    <td><img src="__assets__/animations/model_02/02.gif"></td>
+    <td><img src="__assets__/animations/model_02/03.gif"></td>
+    <td><img src="__assets__/animations/model_02/04.gif"></td>
+    </tr>
+</table>
+<p style="margin-left: 2em; margin-top: -1em">Model：<a href="https://civitai.com/models/4468/counterfeit-v30">Counterfeit V3.0</a></p>
+
+<table>
+    <tr>
+    <td><img src="__assets__/animations/model_03/01.gif"></td>
+    <td><img src="__assets__/animations/model_03/02.gif"></td>
+    <td><img src="__assets__/animations/model_03/03.gif"></td>
+    <td><img src="__assets__/animations/model_03/04.gif"></td>
+    </tr>
+</table>
+<p style="margin-left: 2em; margin-top: -1em">Model：<a href="https://civitai.com/models/4201/realistic-vision-v20">Realistic Vision V2.0</a></p>
+
+<table>
+    <tr>
+    <td><img src="__assets__/animations/model_04/01.gif"></td>
+    <td><img src="__assets__/animations/model_04/02.gif"></td>
+    <td><img src="__assets__/animations/model_04/03.gif"></td>
+    <td><img src="__assets__/animations/model_04/04.gif"></td>
+    </tr>
+</table>
+<p style="margin-left: 2em; margin-top: -1em">Model： <a href="https://civitai.com/models/43331/majicmix-realistic">majicMIX Realistic</a></p>
+
+<table>
+    <tr>
+    <td><img src="__assets__/animations/model_05/01.gif"></td>
+    <td><img src="__assets__/animations/model_05/02.gif"></td>
+    <td><img src="__assets__/animations/model_05/03.gif"></td>
+    <td><img src="__assets__/animations/model_05/04.gif"></td>
+    </tr>
+</table>
+<p style="margin-left: 2em; margin-top: -1em">Model：<a href="https://civitai.com/models/66347/rcnz-cartoon-3d">RCNZ Cartoon</a></p>
+
+<table>
+    <tr>
+    <td><img src="__assets__/animations/model_06/01.gif"></td>
+    <td><img src="__assets__/animations/model_06/02.gif"></td>
+    <td><img src="__assets__/animations/model_06/03.gif"></td>
+    <td><img src="__assets__/animations/model_06/04.gif"></td>
+    </tr>
+</table>
+<p style="margin-left: 2em; margin-top: -1em">Model：<a href="https://civitai.com/models/33208/filmgirl-film-grain-lora-and-loha">FilmVelvia</a></p>
+
+#### Community Cases
+Here are some samples contributed by the community artists. Create a Pull Request if you would like to show your results here😚.
+
+<table>
+    <tr>
+    <td><img src="__assets__/animations/model_07/init.jpg"></td>
+    <td><img src="__assets__/animations/model_07/01.gif"></td>
+    <td><img src="__assets__/animations/model_07/02.gif"></td>
+    <td><img src="__assets__/animations/model_07/03.gif"></td>
+    <td><img src="__assets__/animations/model_07/04.gif"></td>
+    </tr>
+</table>
+<p style="margin-left: 2em; margin-top: -1em">
+Character Model：<a href="https://civitai.com/models/13237/genshen-impact-yoimiya">Yoimiya</a> 
+(with an initial reference image, see <a href="https://github.com/talesofai/AnimateDiff">WIP fork</a> for the extended implementation.)
+
+
+<table>
+    <tr>
+    <td><img src="__assets__/animations/model_08/01.gif"></td>
+    <td><img src="__assets__/animations/model_08/02.gif"></td>
+    <td><img src="__assets__/animations/model_08/03.gif"></td>
+    <td><img src="__assets__/animations/model_08/04.gif"></td>
+    </tr>
+</table>
+<p style="margin-left: 2em; margin-top: -1em">
+Character Model：<a href="https://civitai.com/models/9850/paimon-genshin-impact">Paimon</a>;
+Pose Model：<a href="https://civitai.com/models/107295/or-holdingsign">Hold Sign</a></p>
+
+## BibTeX
+```
+@article{guo2023animatediff,
+  title={AnimateDiff: Animate Your Personalized Text-to-Image Diffusion Models without Specific Tuning},
+  author={Guo, Yuwei and Yang, Ceyuan and Rao, Anyi and Wang, Yaohui and Qiao, Yu and Lin, Dahua and Dai, Bo},
+  journal={arXiv preprint arXiv:2307.04725},
+  year={2023}
+}
+```
+
+## Contact Us
+**Yuwei Guo**: [guoyuwei@pjlab.org.cn](mailto:guoyuwei@pjlab.org.cn)  
+**Ceyuan Yang**: [yangceyuan@pjlab.org.cn](mailto:yangceyuan@pjlab.org.cn)  
+**Bo Dai**: [daibo@pjlab.org.cn](mailto:daibo@pjlab.org.cn)
+
+## Acknowledgements
+Codebase built upon [Tune-a-Video](https://github.com/showlab/Tune-A-Video).